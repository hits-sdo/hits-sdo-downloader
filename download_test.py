"""
 Module provides regular expression matching
"""
import re
import unittest
import datetime
import os
from downloader import Downloader

class DownloaderTest(unittest.TestCase):
    '''
    Test the Downloader class.
    '''
    def setUp(self):
        '''
        Setup the test environment.
        '''
        email = 'amunozj@boulder.swri.edu'
        sdate = '2010-12-21' # '2023-02-14' - the start date of the request.
        edate = '2010-12-22' # '2023-02-14' - the end date of the request.
<<<<<<< HEAD
        wavelength = [193, 131]
=======
        wavelength = [131, 304] # valid wl = 1700, 4500, 1600, 304, 171, 193, 211, 335, 94, 131
>>>>>>> d10060a7
        instrument = "aia"
        cadence = '24h'
        file_format = 'jpg'
        path = os.path.join(os.getcwd(), 'data2')
        download_limit = 25
        get_spike = False
        self.downloader = Downloader(email, sdate, edate, wavelength, instrument, cadence, file_format, path, download_limit, get_spike)
        # self.downloader.assemble_jsoc_string()

    def test_check_email(self):
        '''
        Test that the email is a string and contains an @ and a .
        '''
        self.assertIsNotNone(self.downloader)
        self.assertIsInstance(self.downloader.email, str)
        self.assertIn('@', self.downloader.email)
        self.assertIn('.', self.downloader.email.split('@')[-1])


    def test_check_start_date(self):
        '''
        Test that the start date is a date and is not in the future.        
        '''
        self.assertIsNotNone(self.downloader)
        self.assertTrue(self.downloader.sdate >= datetime.date(2010, 5, 20))


    def test_check_end_date(self):
        '''
        Test that the end date is a date and is not in the future.
        '''
        self.assertIsNotNone(self.downloader)
        self.assertTrue(self.downloader.edate > self.downloader.sdate and self.downloader.edate < datetime.date.today() )


    def test_check_aia_wave_length(self):
        '''
        Test that the wavelength is a list and is a valid wavelength.
        '''
        if self.downloader.instrument == "aia":
            self.assertIsNotNone(self.downloader.wavelength)
<<<<<<< HEAD
            # self.assertIsInstance(self.downloader.wavelength, list)
            #self.assertTrue(set(self.downloader.wavelength).issubset(set(self.downloader.validwavelengths)))
           # self.assertTrue(len(set(self.downloader.wavelength)) == len(self.downloader.wavelength))
            # valid = True
            # for item in self.downloader.wavelength:  
            #     if item not in self.downloader.validwavelengths:
            #         valid = False
            # self.assertTrue(self.downloader.wavelength in self.downloader.validwavelengths)
=======
            self.assertIsInstance(self.downloader.wavelength, list)
            self.assertTrue(set(self.downloader.wavelength).issubset(set(self.downloader.validwavelengths)))
            self.assertTrue(len(set(self.downloader.wavelength)) == len(self.downloader.wavelength))
>>>>>>> d10060a7


    def test_check_instrument(self):
        '''
        Test that the instrument is a string and is a valid instrument.
        '''
        self.assertIsNotNone(self.downloader.instrument)
        self.assertTrue(self.downloader.instrument in self.downloader.validinstruments)


    def test_check_cadence(self):
        '''
        Test that the cadence is a string and is a valid cadence.
        '''
        self.assertIsNotNone(self.downloader.cadence)
        self.assertTrue(self.downloader.cadence.endswith(tuple(self.downloader.validcadence)))
        m = re.search("^\d+[smhd]$", self.downloader.cadence) # == (time) // (s,m,d,h) ??
        self.assertIsNotNone(m)


    def test_check_formats(self):
        '''
        Test that the format is a string and is a valid format.
        '''
        self.assertIsNotNone(self.downloader.format)
        self.assertTrue(self.downloader.format in self.downloader.validformats)


    def test_download(self):
        '''
        Test that the download has a valid path and works.
        '''
        self.assertIsNotNone(self.downloader.path)
        self.assertTrue(os.path.exists(self.downloader.path))


        '''
        Test that the jsoc_string is a string and is not empty.
        '''
        #self.assertIsNotNone(self.downloader.jsoc_string)
        # A JSOC string is the command used to retrieve data from the Joint Operations Science Center (JSOC) in Stanford 
        # an AIA string looks like this:  "aia.lev1_euv_12s[2010-12-21T00:00:00Z-2010-12-31T00:00:00Z@12h][171]" 
        # an HMI looks like this:         "hmi.M_720s[2010-12-21T00:00:00Z-2010-12-31T00:00:00Z@12h]"
<<<<<<< HEAD
        print(self.downloader.jsoc_string) 
        query = self.downloader.download_data()
       # self.downloader.rename_filename()

=======
        # print(self.downloader.jsoc_string) 
        query = self.downloader.download_data()
        # self.downloader.rename_filename()
        
>>>>>>> d10060a7

    def test_queryRequest(self):
        request = self.downloader.create_query_request() # create drms client query request.
<<<<<<< HEAD
        self.assertTrue(request.shape[0] < self.downloader.download_limit)
    


    # def test_rename_filename(self):
    #     '''
    #     Test that the file name is a string and is not empty.
    #     '''
    #     filename = self.downloader.rename_filename
    #     self.assertTrue(filename)
    # def test_indexing(self):
    #     print(os.listdir(self.downloader.path))
    #     self.assertTrue(len(os.listdir(self.downloader.path)) > 0) # is not empty
    # def test_filename(self):
    #     self.assertTrue()
=======
        for i in request:
            self.assertTrue(i.shape[0] < self.downloader.download_limit)


    def test_rename_filename(self):
        '''
        Test that the file name is a string and is not empty.
        '''
        filename = self.downloader.rename_filename
        self.assertTrue(filename)
>>>>>>> d10060a7

    
    def test_spike_option(self):
        '''
        Test that the spike option is a boolean.
        '''
        self.assertIsNotNone(self.downloader.get_spike)

    def test_jpg_defaults(self):
        '''
        Test to ensure that jpgs for different wavelengths have defaults
        '''
        self.assertIsNotNone(self.downloader.jpg_defaults)
        print(self.downloader.jpg_defaults[94])


if __name__ == "__main__":
    unittest.main()<|MERGE_RESOLUTION|>--- conflicted
+++ resolved
@@ -18,11 +18,7 @@
         email = 'amunozj@boulder.swri.edu'
         sdate = '2010-12-21' # '2023-02-14' - the start date of the request.
         edate = '2010-12-22' # '2023-02-14' - the end date of the request.
-<<<<<<< HEAD
-        wavelength = [193, 131]
-=======
-        wavelength = [131, 304] # valid wl = 1700, 4500, 1600, 304, 171, 193, 211, 335, 94, 131
->>>>>>> d10060a7
+        wavelength = [1600, 211] # valid wl = 1700, 4500, 1600, 304, 171, 193, 211, 335, 94, 131
         instrument = "aia"
         cadence = '24h'
         file_format = 'jpg'
@@ -64,20 +60,9 @@
         '''
         if self.downloader.instrument == "aia":
             self.assertIsNotNone(self.downloader.wavelength)
-<<<<<<< HEAD
-            # self.assertIsInstance(self.downloader.wavelength, list)
-            #self.assertTrue(set(self.downloader.wavelength).issubset(set(self.downloader.validwavelengths)))
-           # self.assertTrue(len(set(self.downloader.wavelength)) == len(self.downloader.wavelength))
-            # valid = True
-            # for item in self.downloader.wavelength:  
-            #     if item not in self.downloader.validwavelengths:
-            #         valid = False
-            # self.assertTrue(self.downloader.wavelength in self.downloader.validwavelengths)
-=======
             self.assertIsInstance(self.downloader.wavelength, list)
             self.assertTrue(set(self.downloader.wavelength).issubset(set(self.downloader.validwavelengths)))
             self.assertTrue(len(set(self.downloader.wavelength)) == len(self.downloader.wavelength))
->>>>>>> d10060a7
 
 
     def test_check_instrument(self):
@@ -121,37 +106,13 @@
         # A JSOC string is the command used to retrieve data from the Joint Operations Science Center (JSOC) in Stanford 
         # an AIA string looks like this:  "aia.lev1_euv_12s[2010-12-21T00:00:00Z-2010-12-31T00:00:00Z@12h][171]" 
         # an HMI looks like this:         "hmi.M_720s[2010-12-21T00:00:00Z-2010-12-31T00:00:00Z@12h]"
-<<<<<<< HEAD
-        print(self.downloader.jsoc_string) 
-        query = self.downloader.download_data()
-       # self.downloader.rename_filename()
-
-=======
         # print(self.downloader.jsoc_string) 
         query = self.downloader.download_data()
         # self.downloader.rename_filename()
         
->>>>>>> d10060a7
 
     def test_queryRequest(self):
         request = self.downloader.create_query_request() # create drms client query request.
-<<<<<<< HEAD
-        self.assertTrue(request.shape[0] < self.downloader.download_limit)
-    
-
-
-    # def test_rename_filename(self):
-    #     '''
-    #     Test that the file name is a string and is not empty.
-    #     '''
-    #     filename = self.downloader.rename_filename
-    #     self.assertTrue(filename)
-    # def test_indexing(self):
-    #     print(os.listdir(self.downloader.path))
-    #     self.assertTrue(len(os.listdir(self.downloader.path)) > 0) # is not empty
-    # def test_filename(self):
-    #     self.assertTrue()
-=======
         for i in request:
             self.assertTrue(i.shape[0] < self.downloader.download_limit)
 
@@ -162,7 +123,6 @@
         '''
         filename = self.downloader.rename_filename
         self.assertTrue(filename)
->>>>>>> d10060a7
 
     
     def test_spike_option(self):
