import unittest
from downloader import Downloader
from urllib.parse import urlparse
import datetime
import re
import sys, os
import tarfile

class DownloaderTest(unittest.TestCase):

    def setUp(self): 
        email = 'amunozj@boulder.swri.edu' 
        sdate = '2010-12-21' # '2023-02-14' - the start date of the request.
        edate = '2010-12-22' # '2023-02-14' - the end date of the request.
<<<<<<< HEAD
        wavelength = [171, 131]
        instrument = "aia"
        cadence = '24h'
        format = 'fits'
=======
        wavelength = 171
        instrument = "hmi"
        cadence = '2h'
        format = 'jpg'
>>>>>>> 5c2c99da
        path = os.path.join(os.getcwd(), 'data2')
        downloadLimit = 25
        getSpike = True
        self.downloader = Downloader(email, sdate, edate, wavelength, instrument, cadence, format, path, downloadLimit, getSpike)
        self.downloader.assembleJsocString()

    def test_checkEmail(self):
        self.assertIsNotNone(self.downloader)
        self.assertIsInstance(self.downloader.email, str)
        self.assertIn('@', self.downloader.email)
        self.assertIn('.', self.downloader.email.split('@')[-1])

    def test_checkstartDate(self):
        self.assertIsNotNone(self.downloader)
        self.assertTrue(self.downloader.sdate >= datetime.date(2010, 5, 20))

    def test_checkEndDate(self):
        self.assertIsNotNone(self.downloader)
        self.assertTrue(self.downloader.edate > self.downloader.sdate and self.downloader.edate < datetime.date.today() )

    def test_checkaiaWavelength(self):
        if(self.downloader.instrument == "aia"):
            self.assertIsNotNone(self.downloader.wavelength)
            self.assertIsInstance(self.downloader.wavelength, list)
            self.assertTrue(set(self.downloader.wavelength).issubset(set(self.downloader.validwavelengths)))
            self.assertTrue(len(set(self.downloader.wavelength)) == len(self.downloader.wavelength))

            # valid = True
            # for item in self.downloader.wavelength:  
            #     if item not in self.downloader.validwavelengths:
            #         valid = False
            # self.assertTrue(self.downloader.wavelength in self.downloader.validwavelengths)
    
    def test_checkInstrument(self):
        self.assertIsNotNone(self.downloader.instrument)
        self.assertTrue(self.downloader.instrument in self.downloader.validinstruments)

    def test_checkCadence(self):
        self.assertIsNotNone(self.downloader.cadence)
        self.assertTrue(self.downloader.cadence.endswith(tuple(self.downloader.validcadence)))
        m = re.search("^\d+[smhd]$", self.downloader.cadence) # == (time) // (s,m,d,h) ??
        self.assertIsNotNone(m)

    def test_checkFormats(self):
        self.assertIsNotNone(self.downloader.format)
        self.assertTrue(self.downloader.format in self.downloader.validformats)

    def test_path(self):
        self.assertIsNotNone(self.downloader.path)
        self.assertTrue(os.path.exists(self.downloader.path))

    def test_jsocString(self):
        self.assertIsNotNone(self.downloader.jsocString)
        # A JSOC string is the command used to retrieve data from the Joint Operations Science Center (JSOC) in Stanford 
        # an AIA string looks like this:  "aia.lev1_euv_12s[2010-12-21T00:00:00Z-2010-12-31T00:00:00Z@12h][171]" 
        # an HMI looks like this:         "hmi.M_720s[2010-12-21T00:00:00Z-2010-12-31T00:00:00Z@12h]"
        # print(self.downloader.jsocString) 
        query = self.downloader.downloadData()
        self.downloader.renameFilename()
        

    def test_queryRequest(self):
        request = self.downloader.createQueryRequest() # create drms client query request.
        self.assertTrue(request.shape[0] < self.downloader.downloadLimit)

    def test_renameFileName(self):
         fileName = self.downloader.renameFilename
         self.assertTrue(fileName) 
        
    # def test_indexing(self):
    #     print(os.listdir(self.downloader.path))
    #     self.assertTrue(len(os.listdir(self.downloader.path)) > 0) # is not empty

<<<<<<< HEAD
    # def test_fileName(self):
    #     self.assertTrue()    

    def test_spikeOption(self):
        self.assertIsNotNone(self.downloader.getSpike)



        
 
=======
>>>>>>> 5c2c99da
if __name__ == "__main__":
    unittest.main()

# Team Yellow and Orange questions and comments:

# What is the main goal of team red
# - Provide a way to download data using the JSOC API

# I had a question regarding what the class path looked like regarding the file downloaded
# - I think the path is the directory where the file is downloaded to

# I know that we are working with a pickle'd image for team Yellow -- does this affect the code of 
# teams red/orange?
# - No, it shouldn't affect the code<|MERGE_RESOLUTION|>--- conflicted
+++ resolved
@@ -12,17 +12,10 @@
         email = 'amunozj@boulder.swri.edu' 
         sdate = '2010-12-21' # '2023-02-14' - the start date of the request.
         edate = '2010-12-22' # '2023-02-14' - the end date of the request.
-<<<<<<< HEAD
         wavelength = [171, 131]
         instrument = "aia"
         cadence = '24h'
         format = 'fits'
-=======
-        wavelength = 171
-        instrument = "hmi"
-        cadence = '2h'
-        format = 'jpg'
->>>>>>> 5c2c99da
         path = os.path.join(os.getcwd(), 'data2')
         downloadLimit = 25
         getSpike = True
@@ -96,19 +89,13 @@
     #     print(os.listdir(self.downloader.path))
     #     self.assertTrue(len(os.listdir(self.downloader.path)) > 0) # is not empty
 
-<<<<<<< HEAD
     # def test_fileName(self):
     #     self.assertTrue()    
 
     def test_spikeOption(self):
         self.assertIsNotNone(self.downloader.getSpike)
-
-
-
-        
+       
  
-=======
->>>>>>> 5c2c99da
 if __name__ == "__main__":
     unittest.main()
 
