"""
Add docstring of how we use modules
"""
import datetime
import os   #system files
import drms #data query
import tarfile
import re
# use drums.utils? https://docs.sunpy.org/projects/drms/en/stable/_modules/drms/utils.html#
class Downloader:
    def __init__(self, email:str=None, sdate:str=None, edate:str=None, wavelength:list=None, instrument:str = None, cadence:str = None, format:str = None, path:str = None, downloadLimit:int = None, getSpike:bool = None):
        """
        Initialize a downloader class with paramaters to interface with jsoc http://jsoc.stanford.edu/

        Parameters:
            email: (str)
                JSOC registered email to enable dowloading of fits and jpg images
            sdate: (str)
                Starting date in ISO format (YYYY-MM-DD hh:mm:ss) to define the period of observations to download.
                Has to be after May 25th, 2010
            edate: (str)
                End date in ISO format (YYYY-MM-DD hh:mm:ss) to define the period of observations to download
            instrument: (str)
                Instrument/module in the SDO spacecraft to download from, currently only HMI and AIA
            wavelength: (list)
                Only valid for AIA. EUV wavelength(s) of images to download, it is ignored if instrument is HMI
            cadence: (str)
                Frequency at which we want to download images within the download interval. It has to be a number and a string character.
                "s" for seconds, "m" for minutes, "h" for hours, and "d" for days.
            format: (str)
                Specify the file type to download, either fits or jpg
            path: (str)
                Path to download the files to (default is current directory)
            downloadLimit: (int)
                Limit the number of files to download, if None, all files will be downloaded
            getSpike: (bool)
                Flag that specifies whether to download spikes files for AIA. Spikes are hot pixels
                that are normally removed from AIA images, but the user may want to retrieve them.

        """
        self.email = email
        self.sdate = datetime.date.fromisoformat(sdate)
        self.edate = datetime.date.fromisoformat(edate)
        self.instrument = instrument.lower()    # Instrument/module in the SDO spacecraft (i.e. hmi, aia)
        self.validinstruments = ["aia", "hmi"]  #(hmi - magnetic fields), (aia - the sun in ultraviolet)
        self.wavelength = wavelength            # Only valid for AIA - Different colors of ultraviolet - used to look at different levels of the sun's atmosphere
        self.validwavelengths = [1700, 4500, 1600, 304, 171, 193, 211, 335, 94, 131]
        self.cadence = cadence # Cadence means the frequency at which we want to download images (e.g. one every three ours "3h")
        self.validcadence = ['s', 'm', 'h', 'd']   # s -> seconds, m -> minutes, h -> hours, d -> days) {cadence = 1d}  
        self.format = format
        self.validformats = ['fits', 'jpg']
        self.path = path
        self.jsocString = None # Very specific way of putting together dates and instruments so that we can retrieve from the JSOC
        self.largeFileLimit = False # False, there is no large file limit (limits number of files)
        self.downloadLimit = downloadLimit # Maximum number of files to download.
        self.client = drms.Client(email = self.email, verbose = True)
        self.getSpike = getSpike # Bool switch to download spikes files or not.   Spikes are hot pixels normally removed from AIA, but can be donwloaded if desired

        # If the download path doesn't exist, make one.
        if not os.path.exists(self.path):
            os.mkdir(self.path)


    def assembleJsocString(self):
        '''
        Given all the parameters, create the jsoc string to query the data

        Parameters:
            None

        Returns:
            None
        '''
        self.jsocString = f"[{self.sdate.isoformat()}-{self.edate.isoformat()}@{self.cadence}]" # used to assemble the query string that will be sent to the JSOC database
        # The jsocString is used to assemble a string for query requests
        # Assemble query string for AIA.
        if(self.instrument == 'aia'):
            if(self.wavelength in [94, 131, 171, 193, 211, 304, 335]):
                self.jsocString = 'aia.lev1_euv_12s' + self.jsocString + f"[{self.wavelength}]"
            elif(self.wavelength in [1600, 1700]):
                self.jsocString = 'aia.lev1_uv_24s' + self.jsocString + f"[{self.wavelength}]"
            elif(self.wavelength == 4500):
                self.jsocString = 'aia.lev1_vis_1h' + self.jsocString + f"[{self.wavelength}]"
            # Adding image only to the JSOC string if user doesn't want spikes
            if (not self.getSpike):
                self.jsocString = self.jsocString + f"{{image}}"

        # Assemble query string for HMI.
        if(self.instrument == 'hmi'):
            self.jsocString = 'hmi.M_720s' + self.jsocString
<<<<<<< HEAD
=======
        # print(self.jsocString)
>>>>>>> 5c2c99da



    def createQueryRequest(self):
        '''
        Create a query request to get the number of files to download

        Parameters:
            None

        Returns:
            query: (panda.df)
                Dataframe with the number of files to download
                - Dates of the files
                - Number of files
        '''
        query = self.client.query(self.jsocString, key = 't_rec')
        return query




    def downloadData(self):
        '''
        Takes the jsoc string and downloads the data

        Parameters:
            None

        Returns:
            export_request: (panda.df)
                Dataframe with the number of files to download
        '''
        # Renames file name to this format: YYYYMMDD_HHMMSS_RESOLUTION_INSTRUMENT.fits
        export_request = self.client.export(self.jsocString, protocol = self.format, filenamefmt=None)
        self.export = export_request.download(self.path)
        
        return self.export
        

    def renameFilename(self):
        '''
        Rename file name to this format: YYYYMMDD_HHMMSS_RESOLUTION_INSTRUMENT.[filetype] 

        Parameters:
            None
        
        Returns:
            None
        '''

        # QUESTIONS: What do all resolutions look like in string? Do we use sdate?
        # https://sdo.gsfc.nasa.gov/data/aiahmi/
        # an AIA string looks like this:  "aia.lev1_euv_12s[2010-12-21T00:00:00Z-2010-12-31T00:00:00Z@12h][171]" 
        # an HMI looks like this:         "hmi.M_720s[2010-12-21T00:00:00Z-2010-12-31T00:00:00Z@12h]"

        # aia.lev1_euv_12s.2010-12-21T120013Z.171.image_lev1.fits
        # or
        # aia.lev1_euv_12s.2010-12-21T000013Z.171.spikes.fits
        #  
        # hmi.m_720s.20101223_000000_TAI.1.magnetogram.fits

        # We're using RegEx:
        # https://www.rexegg.com/regex-quickstart.html - RegEx cheat sheet

        files = os.listdir(self.path)

        for file in files:

            instrument = re.search(r"[a-z]+", file)
            date = re.search(r"\d+", file)
            resolution = re.search(r"4k", file) # NEED TO FIX THIS (not using RegEx - dummy statement)
            hhmmss = re.search(r"(_)(\d+)(_)", file)
            fileType = re.search(r"(jpg|fits)", file)
            # wavelength = 
            # Rename file name to this format: YYYYMMDD_HHMMSS_RESOLUTION_INSTRUMENT.[filetype]

            newFileName = date.group() + '_' + hhmmss.group(2) + '_' + instrument.group() + "_" + resolution.group() + '.' + fileType.group()
            # print(newFileName) # for testing.
            # rename file.
            os.rename(os.path.join(self.path, file), os.path.join(self.path, newFileName))

            # older method:
            # instruments = ['aia', 'hmi']
            # dateRegex = ""
            # resolutionRegex = ""
            # instrumentRegex = ""
            # cadenceRegex = ""
            # fileTypeRegex = ""
            # print(instrument.group())
            # print(date.group())
            # print(resolution.group())
            # print(cadence.group())
            # print(fileType.group())

            # date = file.split('.')[2]
            # resolution = file.split('.')[3]
            # resolution = 4096
        
            # if self.instrument == 'hmi':
            #     date = date.split('_')[0]
            #     newFileName = date + '_' + resolution + '_hmi.' + self.format
            # elif self.instrument == 'aia':
            #     year = date[0:4]
            #     month = date[5:7]
            #     day = date[8:10]
            #     hour = date[11:13]
            #     minute = date[13:15]
            #     second = date[15:17]
            #     newFileName = year + month + day + '_' + hour + minute + second + '_' + resolution + '_aia.' + self.format
            
            # os.rename(os.path.join(self.path, file), os.path.join(self.path, newFileName))
            # print (newFileName)   
            #      
            # newFileName = ""
            # print(newFileName)
            


    # def splitSpikes(self):
    #     name = "SpikesFolder"
    #     if not os.path.exists(name):
    #          os.mkdir(name)
        
        
    #     search_string = "spikes"
    #     for filename in os.listdir(directory)
    #     if search_string in filename:
        
    #     # -- finding substring within filenames in a directory --
    #     # search_string = "stuff"
    #     # for filename in os.listdir(directory):    # iterate through the files in the directory
    #     # if search_string in filename: # this will search for the substring "search_string" in the filename string
    #     # < do stuff >
        
    #     #can also look at find() method
    #     #filename.find('spikes') <- yes!
        
    #     for file_name in .os.listdir('.'):
    #         if file_name.endswith('.txt'):
                
                


        





 



 







'''
Jacob
    - downloadLimit has to work with the physical memory limits of the device
    - Great use of commenting before any code they may have to explain later
    - camelCase vs snake_case and mixing the two, consider a linter and autoformatter (PyLint & Black)?
    - Orange team is currently only testing jpeg, so we will need to refactor possibly
    - Is it possible that there is a scope of time with no photos taken? How would the user know an error hasn't occurred?
    - What kind of stacking? What kind of algorithm will you use to stack the images? What is the goal of stacking these images?
        - Is the goal to remove noise?

'''<|MERGE_RESOLUTION|>--- conflicted
+++ resolved
@@ -88,12 +88,7 @@
         # Assemble query string for HMI.
         if(self.instrument == 'hmi'):
             self.jsocString = 'hmi.M_720s' + self.jsocString
-<<<<<<< HEAD
-=======
-        # print(self.jsocString)
->>>>>>> 5c2c99da
-
-
+            
 
     def createQueryRequest(self):
         '''
