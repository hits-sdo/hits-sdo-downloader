--- conflicted
+++ resolved
@@ -98,19 +98,6 @@
         Returns:
             None
         '''
-<<<<<<< HEAD
-        self.wavelength = self.wavelength[0]
-        self.jsoc_string = f"[{self.sdate.isoformat()}-{self.edate.isoformat()}@{self.cadence}]" # used to assemble the query string that will be sent to the JSOC database
-        # The jsoc_string is used to assemble a string for query requests
-        # Assemble query string for AIA.
-        if self.instrument == 'aia':
-            if self.wavelength in [94, 131, 171, 193, 211, 304, 335]:
-                self.jsoc_string = 'aia.lev1_euv_12s' + self.jsoc_string + f"[{self.wavelength}]"
-            elif self.wavelength in [1600, 1700]:
-                self.jsoc_string = 'aia.lev1_uv_24s' + self.jsoc_string + f"[{self.wavelength}]"
-            # elif self.wavelength == 4500:
-            #     self.jsoc_string = 'aia.lev1_vis_1h' + self.jsoc_string + f"[{self.wavelength}]"
-=======
 
         jsoc_string = f"[{self.sdate.isoformat()}-{self.edate.isoformat()}@{self.cadence}]" # used to assemble the query string that will be sent to the JSOC database
 
@@ -123,7 +110,6 @@
                 jsoc_string = 'aia.lev1_uv_24s' + jsoc_string + f"[{wavelength}]"
             elif(wavelength == 4500):
                 jsoc_string = 'aia.lev1_vis_1h' + jsoc_string + f"[{wavelength}]"
->>>>>>> d10060a7
             # Adding image only to the JSOC string if user doesn't want spikes
             if (not self.get_spike):
                 jsoc_string = jsoc_string + f"{{image}}"
@@ -175,18 +161,13 @@
         '''
         export = []
         # Renames file name to this format: YYYYMMDD_HHMMSS_RESOLUTION_INSTRUMENT.fits
-<<<<<<< HEAD
-        if self.format == 'fits':
-            export_request = self.client.export(self.jsoc_string, protocol = self.format, filenamefmt=None)
-        else:
-            export_request = self.client.export(self.jsoc_string, protocol = self.format, filenamefmt=None, protocol_args = self.jpg_defaults[self.wavelength])
-        self.export = export_request.download(self.path)
-=======
->>>>>>> d10060a7
-
+       
         for i in range(len(self.wavelength)):
             jsoc_string = self.assemble_jsoc_string(self.wavelength[i])
-            export_request = self.client.export(jsoc_string, protocol = self.format, filenamefmt=None)
+            if self.format == 'jpg' and self.instrument == 'aia':
+                export_request = self.client.export(jsoc_string, protocol = self.format, filenamefmt=None, protocol_args = self.jpg_defaults[self.wavelength[i]])
+            else:
+                export_request = self.client.export(jsoc_string, protocol = self.format, filenamefmt=None)
             export_output = export_request.download(self.path)
             export.append(export_output)
             self.rename_filename(export_output)
