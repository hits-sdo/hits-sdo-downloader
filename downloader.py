--- conflicted
+++ resolved
@@ -3,21 +3,9 @@
 Operations Center (JSOC) http://jsoc.stanford.edu/
 """
 import datetime
-<<<<<<< HEAD
-import os   #system files
-import drms #data query
-import re
-# use drums.utils https://docs.sunpy.org/projects/drms/en/stable/_modules/drms/utils.html#
-
-class Downloader:
-    def __init__(self, email:str=None, sdate:str=None, edate:str=None, wavelength:list=None, instrument:str = None, cadence:str = None, format:str = None, path:str = None, downloadLimit:int = None, getSpike:bool = None):
-        """
-        Initialize a downloader class with paramaters to interface with jsoc http://jsoc.stanford.edu/
-=======
 import os
 import re
 import drms  # Module to interface with JSOC https://docs.sunpy.org/projects/drms/en/stable/_modules/drms/utils.html
->>>>>>> e9f8c8aa
 
 class Downloader:
     """
@@ -76,7 +64,7 @@
         self.format = file_format
         self.validformats = ['fits', 'jpg']
         self.path = path
-        self.jsoc_string = None # Very specific way of putting together dates and instruments so that we can retrieve from the JSOC
+        # self.jsoc_string = None # Very specific way of putting together dates and instruments so that we can retrieve from the JSOC
         self.large_file_limit = False # False, there is no large file limit (limits number of files)
         self.download_limit = download_limit # Maximum number of files to download.
         self.client = drms.Client(email = self.email, verbose = True)
@@ -88,61 +76,40 @@
             os.mkdir(self.path)
 
 
-<<<<<<< HEAD
-    def assembleJsocString(self, wavelength:int=None):
-=======
-    def assemble_jsoc_string(self):
->>>>>>> e9f8c8aa
+    def assemble_jsoc_string(self, wavelength:int=None):
         '''
         Given all the parameters, create the jsoc string to query the data
 
         Parameters:
-            None
-
-        Returns:
-            None
-        '''
-<<<<<<< HEAD
-        jsocString = f"[{self.sdate.isoformat()}-{self.edate.isoformat()}@{self.cadence}]" # used to assemble the query string that will be sent to the JSOC database
+            wavelength:  int
+                AIA wavelength used to generate jsoc string
+
+        Returns:
+            None
+        '''
+
+        jsoc_string = f"[{self.sdate.isoformat()}-{self.edate.isoformat()}@{self.cadence}]" # used to assemble the query string that will be sent to the JSOC database
 
         # # The jsocString is used to assemble a string for query requests
         # # Assemble query string for AIA.
         if(self.instrument == 'aia'):
             if(wavelength in [94, 131, 171, 193, 211, 304, 335]):
-                jsocString = 'aia.lev1_euv_12s' + jsocString + f"[{wavelength}]"
+                jsoc_string = 'aia.lev1_euv_12s' + jsoc_string + f"[{wavelength}]"
             elif(wavelength in [1600, 1700]):
-                jsocString = 'aia.lev1_uv_24s' + jsocString + f"[{wavelength}]"
+                jsoc_string = 'aia.lev1_uv_24s' + jsoc_string + f"[{wavelength}]"
             elif(wavelength == 4500):
-                jsocString = 'aia.lev1_vis_1h' + jsocString + f"[{wavelength}]"
+                jsoc_string = 'aia.lev1_vis_1h' + jsoc_string + f"[{wavelength}]"
             # Adding image only to the JSOC string if user doesn't want spikes
-            if (not self.getSpike):
-                jsocString = jsocString + f"{{image}}"
+            if (not self.get_spike):
+                jsoc_string = jsoc_string + f"{{image}}"
 
         # Assemble query string for HMI.
         if(self.instrument == 'hmi'):
-            jsocString = 'hmi.M_720s' + jsocString
+            jsoc_string = 'hmi.M_720s' + jsoc_string
             
-        return jsocString
-=======
-        self.jsoc_string = f"[{self.sdate.isoformat()}-{self.edate.isoformat()}@{self.cadence}]" # used to assemble the query string that will be sent to the JSOC database
-        # The jsoc_string is used to assemble a string for query requests
-        # Assemble query string for AIA.
-        if self.instrument == 'aia':
-            if self.wavelength in [94, 131, 171, 193, 211, 304, 335]:
-                self.jsoc_string = 'aia.lev1_euv_12s' + self.jsoc_string + f"[{self.wavelength}]"
-            elif self.wavelength in [1600, 1700]:
-                self.jsoc_string = 'aia.lev1_uv_24s' + self.jsoc_string + f"[{self.wavelength}]"
-            # elif self.wavelength == 4500:
-            #     self.jsoc_string = 'aia.lev1_vis_1h' + self.jsoc_string + f"[{self.wavelength}]"
-            # Adding image only to the JSOC string if user doesn't want spikes
-            if not self.get_spike:
-                self.jsoc_string = self.jsoc_string + "{{image}}"
-
-        # Assemble query string for HMI.
-        if self.instrument == 'hmi':
-            self.jsoc_string = 'hmi.M_720s' + self.jsoc_string
-
->>>>>>> e9f8c8aa
+        return jsoc_string
+
+
 
     def create_query_request(self):
         '''
@@ -157,19 +124,15 @@
                 - Dates of the files
                 - Number of files
         '''
-<<<<<<< HEAD
         query_list = []
 
         for i in range(len(self.wavelength)):
-            jsocString = self.assembleJsocString(self.wavelength[i])
-            query = self.client.query(jsocString, key = 't_rec')
+            jsoc_string = self.assemble_jsoc_string(self.wavelength[i])
+            query = self.client.query(jsoc_string, key = 't_rec')
             query_list.append(query)
              
         return query_list
-=======
-        query = self.client.query(self.jsoc_string, key = 't_rec')
-        return query
->>>>>>> e9f8c8aa
+
 
 
 
@@ -187,29 +150,21 @@
         '''
         export = []
         # Renames file name to this format: YYYYMMDD_HHMMSS_RESOLUTION_INSTRUMENT.fits
-<<<<<<< HEAD
+
         for i in range(len(self.wavelength)):
-            jsocString = self.assembleJsocString(self.wavelength[i])
-            export_request = self.client.export(jsocString, protocol = self.format, filenamefmt=None)
+            jsoc_string = self.assemble_jsoc_string(self.wavelength[i])
+            export_request = self.client.export(jsoc_string, protocol = self.format, filenamefmt=None)
             export_output = export_request.download(self.path)
             export.append(export_output)
-            self.renameFilename(export_output)
+            self.rename_filename(export_output)
             if self.instrument == 'hmi':
                 break
-        print(export[0]["record"])
+        # print(export[0]["record"])
         return export
         
 
-    def renameFilename(self, export_request):
-=======
-        export_request = self.client.export(self.jsoc_string, protocol = self.format, filenamefmt=None)
-        self.export = export_request.download(self.path)
-
-        return self.export
-
-
-    def rename_filename(self):
->>>>>>> e9f8c8aa
+    def rename_filename(self, export_request):
+
         '''
         Rename file name to this format: YYYYMMDD_HHMMSS_RESOLUTION_INSTRUMENT.[file_type] 
 
@@ -239,96 +194,19 @@
 
         for file, record in zip(files, records): # need to adjust RegEx still.
             file = file.replace("\\", "/").split("/")[-1]
-            # Debug.
-            print(">>>>>>>>>>", file, record)
             # File:   aia.lev1_euv_12s.2010-12-21T000004Z.94.image_lev1.fits 
             # Record: aia.lev1_euv_12s[2010-12-21T00:00:02Z][94]
 
-<<<<<<< HEAD
             instrument = re.search(r"[a-z]+", record)
             date = re.search(r"(\d+)(\S)(\d+)(\S)(\d+)", record)     # (\.) ([-|\.])
             # resolution = re.search(r"4k", file) # NEED TO FIX THIS (not using RegEx - dummy statement)
             hhmmss = re.search(r"(\d+):(\d+):(\d+)", record)
-            print('>>>>>>>>>>>>>>>>>>>>>', hhmmss)
-            fileType = re.search(r"(jpg|fits)", file) # Need spikes files too.
+            file_type = re.search(r"(jpg|fits)", file) # Need spikes files too.
             wavelength = re.search(r"(\]\[(\d+))", record)
 
             # Rename file name to this format: YYYYMMDD_HHMMSS_RESOLUTION_INSTRUMENT.[filetype]
         
-            newFileName = date.group().replace('-','').replace('.','') + '_' + hhmmss.group().replace(':','') + '_' + instrument.group() + "_" + wavelength.group(2) + '_' + '4k' + '.' + fileType.group()
+            new_file_name = date.group().replace('-','').replace('.','') + '_' + hhmmss.group().replace(':','') + '_' + instrument.group() + "_" + wavelength.group(2) + '_' + '4k' + '.' + file_type.group()
             # print(newFileName) # for testing.
             # rename file.
-            os.rename(os.path.join(self.path, file), os.path.join(self.path, newFileName))
-=======
-            instrument = re.search(r"[a-z]+", file)
-            date = re.search(r"\d+", file)
-            resolution = re.search(r"4k", file) # NEED TO FIX THIS (not using RegEx - dummy statement)
-            hhmmss = re.search(r"(_)(\d+)(_)", file)
-            file_type = re.search(r"(jpg|fits)", file)
-            # wavelength =
-            # Rename file name to this format: YYYYMMDD_HHMMSS_RESOLUTION_INSTRUMENT.[file_type]
-
-            new_file_name = date.group() + '_' + hhmmss.group(2) + '_' + instrument.group() + "_" + resolution.group() + '.' + file_type.group()
-            # print(new_file_name) # for testing.
-            # rename file.
-            os.rename(os.path.join(self.path, file), os.path.join(self.path, new_file_name))
-
-            # older method:
-            # instruments = ['aia', 'hmi']
-            # dateRegex = ""
-            # resolutionRegex = ""
-            # instrumentRegex = ""
-            # cadenceRegex = ""
-            # file_typeRegex = ""
-            # print(instrument.group())
-            # print(date.group())
-            # print(resolution.group())
-            # print(cadence.group())
-            # print(file_type.group())
-
-            # date = file.split('.')[2]
-            # resolution = file.split('.')[3]
-            # resolution = 4096
-
-            # if self.instrument == 'hmi':
-            #     date = date.split('_')[0]
-            #     new_file_name = date + '_' + resolution + '_hmi.' + self.format
-            # elif self.instrument == 'aia':
-            #     year = date[0:4]
-            #     month = date[5:7]
-            #     day = date[8:10]
-            #     hour = date[11:13]
-            #     minute = date[13:15]
-            #     second = date[15:17]
-            #     new_file_name = year + month + day + '_' + hour + minute + second + '_' + resolution + '_aia.' + self.format
-
-            # os.rename(os.path.join(self.path, file), os.path.join(self.path, new_file_name))
-            # print (new_file_name)
-            #
-            # new_file_name = ""
-            # print(new_file_name)
-
-
-
-    # def splitSpikes(self):
-    #     name = "SpikesFolder"
-    #     if not os.path.exists(name):
-    #          os.mkdir(name)
-
-
-    #     search_string = "spikes"
-    #     for filename in os.listdir(directory)
-    #     if search_string in filename:
-
-    #     # -- finding substring within filenames in a directory --
-    #     # search_string = "stuff"
-    #     # for filename in os.listdir(directory):    # iterate through the files in the directory
-    #     # if search_string in filename: # this will search for the substring "search_string" in the filename string
-    #     # < do stuff >
-
-    #     #can also look at find() method
-    #     #filename.find('spikes') <- yes!
-
-    #     for file_name in .os.listdir('.'):
-    #         if file_name.endswith('.txt'):
->>>>>>> e9f8c8aa
+            os.rename(os.path.join(self.path, file), os.path.join(self.path, new_file_name))